--- conflicted
+++ resolved
@@ -3,24 +3,12 @@
 import (
 	"flag"
 	"fmt"
-<<<<<<< HEAD
-	"io/ioutil"
-=======
-	"github.com/manifoldco/promptui"
-	"github.com/yinheli/sshw"
->>>>>>> 8dc8dc7d
 	"os"
 	"runtime"
 	"strings"
-<<<<<<< HEAD
-	"time"
 
 	"github.com/manifoldco/promptui"
 	"github.com/yinheli/sshw"
-	"golang.org/x/crypto/ssh"
-	"golang.org/x/crypto/ssh/terminal"
-=======
->>>>>>> 8dc8dc7d
 )
 
 const prev = "-parent-"
@@ -119,117 +107,4 @@
 	}
 
 	return node
-<<<<<<< HEAD
-}
-
-func login(node *sshw.Node) {
-	u, err := user.Current()
-	if err != nil {
-		log.Error(err)
-		return
-	}
-
-	var authMethods []ssh.AuthMethod
-
-	var b []byte
-	if node.KeyPath == "" {
-		b, err = ioutil.ReadFile(path.Join(u.HomeDir, ".ssh/id_rsa"))
-	} else {
-		b, err = ioutil.ReadFile(node.KeyPath)
-	}
-	if err == nil {
-		signer, err := ssh.ParsePrivateKey(b)
-		if err == nil {
-			authMethods = append(authMethods, ssh.PublicKeys(signer))
-		}
-	}
-
-	if node.Password != "" {
-		interactive := func(user, instruction string, questions []string, echos []bool) (answers []string, err error) {
-			answers = make([]string, len(questions))
-			for n := range questions {
-				answers[n] = node.Password
-			}
-
-			return answers, nil
-		}
-		authMethods = append(authMethods, ssh.KeyboardInteractive(interactive))
-		authMethods = append(authMethods, ssh.Password(node.Password))
-	}
-
-	username := node.User
-	host := node.Host
-	port := node.Port
-
-	if username == "" {
-		username = "root"
-	}
-	if port <= 0 {
-		port = 22
-	}
-
-	config := &ssh.ClientConfig{
-		User:            username,
-		Auth:            authMethods,
-		HostKeyCallback: ssh.InsecureIgnoreHostKey(),
-		Timeout:         time.Second * 10,
-	}
-
-	config.SetDefaults()
-	config.Ciphers = append(config.Ciphers, "aes128-cbc", "3des-cbc", "blowfish-cbc", "cast128-cbc", "aes192-cbc", "aes256-cbc")
-
-	client, err := ssh.Dial("tcp", fmt.Sprintf("%s:%d", host, port), config)
-	if err != nil {
-		log.Error(err)
-		return
-	}
-	defer client.Close()
-
-	log.Infof("connect server ssh -p %d %s@%s password:%s  version: %s\n", port, username, host, node.Password, string(client.ServerVersion()))
-
-	session, err := client.NewSession()
-	if err != nil {
-		log.Error(err)
-		return
-	}
-	defer session.Close()
-
-	fd := int(os.Stdin.Fd())
-	state, err := terminal.MakeRaw(fd)
-	if err != nil {
-		log.Error(err)
-		return
-	}
-	defer terminal.Restore(fd, state)
-
-	w, h, err := terminal.GetSize(fd)
-	if err != nil {
-		log.Error(err)
-		return
-	}
-
-	modes := ssh.TerminalModes{
-		ssh.ECHO:          1,
-		ssh.TTY_OP_ISPEED: 14400,
-		ssh.TTY_OP_OSPEED: 14400,
-	}
-	err = session.RequestPty("xterm", h, w, modes)
-	if err != nil {
-		log.Error(err)
-		return
-	}
-
-	session.Stdout = os.Stdout
-	session.Stderr = os.Stderr
-	session.Stdin = os.Stdin
-
-	err = session.Shell()
-	if err != nil {
-		log.Error(err)
-		return
-	}
-
-	session.Wait()
-=======
->>>>>>> 8dc8dc7d
 }